# SignalFx client libraries [![Build Status](https://travis-ci.org/signalfx/signalfx-java.svg?branch=master)](https://travis-ci.org/signalfx/signalfx-java)

This repository contains libraries for instrumenting Java applications and
reporting metrics to SignalFx. You will need a SignalFx account and organization
API token to use them. For more information on SignalFx and to create an
account, go to [http://www.signalfx.com](http://www.signalfx.com).

We recommend sending metrics with Java using Codahale Metrics version 3.0+. You
can also use Yammer Metrics 2.0.x (an earlier version of Codahale Metrics). More
information on the Codahale Metrics library can be found on the
[Codahale Metrics website](https://dropwizard.github.io/metrics/).

You can also use the module `signalfx-java` to send metrics directly to SignalFx
using protocol buffers, without using Codahale or Yammer metrics.

## Supported languages

* Java 6+ with `signalfx-metrics`.

## Using this library in your project

### With Maven

If you're using Maven, add the following to your project's `pom.xml` file.

* To work with Codahale 3.0.x:

```xml
<dependency>
  <groupId>com.signalfx.public</groupId>
  <artifactId>signalfx-codahale</artifactId>
  <version>0.0.48</version>
</dependency>
```

* To work with Yammer Metrics 2.0.x:

```xml
<dependency>
<groupId>com.signalfx.public</groupId>
  <artifactId>signalfx-yammer</artifactId>
  <version>0.0.48</version>
</dependency>
```

### With SBT

If you're using SBT, add the following to your project's `build.sbt` file.

* To work with Codahale 3.0.x:

```
libraryDependencies += "com.signalfx.public" % "signalfx-codahale" % "0.0.48"
```

* To work with Yammer Metrics 2.0.x:

```
libraryDependencies += "com.signalfx.public" % "signalfx-yammer" % "0.0.48"
```

### From source

You can also install this library from source by cloning the repo and using
`mvn install` as follows. However, we strongly recommend using the automated
mechanisms described above.

```
$ git clone https://github.com/signalfx/signalfx-java.git
Cloning into 'signalfx-java'...
remote: Counting objects: 930, done.
remote: Compressing objects: 100% (67/67), done.
remote: Total 930 (delta 20), reused 0 (delta 0)
Receiving objects: 100% (930/930), 146.79 KiB | 0 bytes/s, done.
Resolving deltas: 100% (289/289), done.
Checking connectivity... done.
$ cd signalfx-java
$ mvn install
[INFO] Scanning for projects...
...
...
...
[INFO] SignalFx parent .................................. SUCCESS [  2.483 s]
[INFO] SignalFx Protocol Buffer definitions ............. SUCCESS [  5.503 s]
[INFO] SignalFx Protobuf Utilities ...................... SUCCESS [  2.269 s]
[INFO] SignalFx java libraries .......................... SUCCESS [  3.728 s]
[INFO] Codahale to SignalFx ............................. SUCCESS [  2.910 s]
[INFO] ------------------------------------------------------------------------
[INFO] BUILD SUCCESS
[INFO] ------------------------------------------------------------------------
[INFO] Total time: 17.120 s
[INFO] ------------------------------------------------------------------------
```

## Sending metrics

### Configuring your endpoint

Before we can send metrics to SignalFx, we need to make sure you are sending them to
the correct SignalFx realm. To determine what realm you are in, check your
profile page in the SignalFx web application (click the avatar in the upper right and click My Profile).
If you are not in the `us0` realm, you will need to configure the SignalFxReporter class
to send to the correct realm using one of the following ways:

- Using the system.properties, add the `com.signalfx.api.hostname` property with the 
value of `https://ingest.{REALM}.signalfx.com`

- Using environment variables, set `SIGNALFX_API_PORT` to
`https://ingest.{REALM}.signalfx.com`

- Manually building the SignalFxReceiverEndpoint, and specifying the SignalFxReporter
class to use it:

```java
    // load string from properties file, env, manually, etc...
    final String ingestStr = "https://ingest.{REALM}.signalfx.com";
    final URL ingestUrl = new URL("https://ingest.{REALM}.signalfx.com");
    SignalFxReceiverEndpoint endpoint = new SignalFxEndpoint(ingestUrl.getProtocol(),
        ingestUrl.getHost(), ingestUrl.getPort());
    MetricsRegistry metricsRegistry = new MetricsRegistry();
    SignalFxReporter reporter = new SignalFxReporter.Builder(metricsRegistry,
        new StaticAuthToken(ORG_TOKEN),
        ingestStr).setEndpoint(endpoint);
```


### Codahale Metrics 3.0.x

#### 1. Set up the Codahale reporter

```java
final MetricRegistry metricRegistry = new MetricRegistry();
final SignalFxReporter signalfxReporter = new SignalFxReporter.Builder(
    metricRegistry,
    "ORG_TOKEN"
).build();
signalfxReporter.start(1, TimeUnit.SECONDS);
final MetricMetadata metricMetadata = signalfxReporter.getMetricMetadata();
final SfxMetrics metrics = new SfxMetrics(metricRegistry, metricMetadata);
```

#### 2. Send a metric

```java
// This will send the current time in ms to SignalFx as a gauge
metrics.registerGauge("gauge", new Gauge<Long>() {
    public Long getValue() {
        return System.currentTimeMillis();
    }
});
```

#### 3. Add dimensions and metadata to metrics

```java
/*
 * This will send the size of a queue as a gauge, and attach dimension
 * 'queue_name' to the gauge.
 */
final Queue customerQueue = new ArrayBlockingQueue(100);
metrics.registerGauge("queue_size", new Gauge<Long>() {
    @Override
    public Long getValue() {
        return customerQueue.size();
    }
}, "queue_name", "customer_backlog");
```

We recommend creating your Codahale object as a field of your class (a
`Counter`, `Gauge<?>`, `Histogram` or `Timer`) then using that field to
increment or update values. If you don't want to maintain this for reasons of
code cleanliness, you can always just create it on the fly.

For example, if you wanted a timer that included a dimension indicating which
store it is from, you could use code like this.

```java
Timer t = metrics.timer("request_time", "storename", "electronics");

Timer.Context c = t.time();
try {
    System.out.println("Doing store things");
} finally {
    c.close();
}

/*
 * Java 7+ alternative:
 *
 * try (Timer.Context ignored = t.time()) {
 *     System.out.println("Doing store things");
 * }
 */

// Or on the fly:
Timer.Context c = metrics.timer("request_time").time();
try {
    // Do something
} finally {
    c.close();
}
```

#### After setting up Codahale

After setting up a SignalFxReporter, you can use Codahale metrics as you
normally would, reported at the frequency configured by the `SignalFxReporter`.

### Yammer Metrics

You can also use this library with Yammer metrics 2.0.x as shown in the
following examples.

#### 1. Set up Yammer metrics

```java
final MetricsRegistry metricsRegistry = new MetricsRegistry();
final SignalFxReporter signalfxReporter = new SignalFxReporter.Builder(
<<<<<<< HEAD
    metricRegistery,
    "ORG_TOKEN"
=======
    metricsRegistry,
    "SIGNALFX_AUTH_TOKEN"
>>>>>>> 12e30b72
).build();
signalfxReporter.start(1, TimeUnit.SECONDS);
final MetricMetadata metricMetadata = signalfxReporter.getMetricMetadata();
```

Note: the `SfxMetrics` helper is not supported for Yammer metrics.

#### 2. Send a metric with Yammer metrics

```java
// This will send the current time in ms to SignalFx as a gauge
MetricName gaugeName = new MetricName("group", "type", "gauge");
Metric gauge = metricRegistry.newGauge(gaugeName, new Gauge<Long>() {
    @Override
    public Long value() {
        return System.currentTimeMillis();
    }
});
```

#### 3. Add Dimensions and SignalFx metadata to Yammer metrics

Use the MetricMetadata of the reporter as shown.

```java
final Queue customerQueue = new ArrayBlockingQueue(100);

MetricName gaugeName = new MetricName("group", "type", "gauge");
Metric gauge = metricRegistry.newGauge(gaugeName, new Gauge<Integer>() {
    @Override
    public Integer value() {
        return customerQueue.size();
    }
});

metricMetadata.forMetric(gauge)
    .withDimension("queue_name", "customer_backlog");
```

### Changing the default source

The default source name for metrics is discovered by [SourceNameHelper]
(signalfx-java/src/main/java/com/signalfx/metrics/SourceNameHelper.java).
If you want to override the default behavior, you can pass a third parameter to
your Builder and that String is then used as the source.

For example:

```
final SignalFxReporter signalfxReporter = new SignalFxReporter.Builder(
    metricRegistry,
    "ORG_TOKEN",
    "MYHOST1"
).build();
```

### Default dimensions

Sometimes there is a desire to set one or more dimension key/value pairs
on every datapoint that is reported by this library. In order to do this
call `addDimension(String key, String value)` or
`addDimensions(Map<String,String> dimensions)` on the
`SignalFxReporter.Builder` object.

Note that if `IncrementalCounter` is used to create a distributed
counter you will want to make sure that none of the dimensions passed to
`addDimension()/addDimensions()` are unique to the reporting source
(e.g. `hostname`, `AWSUniqueId`) as this will make make the counter
non-distributed. For such dimensions use
`addUniqueDimension()/addUniqueDimensions()` on the
`SignalFxReporter.Builder` object.

### AWS Integration

To enable AWS integration in SignalFx (i.e aws tag/property syncing) to a metric
you can use `com.signalfx.metrics.aws.AWSInstanceInfo`. And either add it as
a dimension in `MetricMetadata` or add it as a default dimension.

```java
String instanceInfo = AWSInstanceInfo.get()
Timer t = metrics.timer("request_time", AWSInstanceInfo.DIMENSION_NAME, instanceInfo);

/**
 * As default dimension
 */
final SignalFxReporter signalfxReporter = new SignalFxReporter.Builder(
    metricRegistry,
    "ORG_TOKEN"
).addUniqueDimension(AWSInstanceInfo.DIMENSION_NAME, instanceInfo).build();
```

### Sending metrics without using Codahale

We recommend sending metrics using Codahale as shown above. You can also
interact with our Java library directly if you do not want to use Codahale. To
do this, you will need to build the metric manually using protocol buffers as
shown in the following example. Sending both datapoints and events are now
supported using protocol buffers.

```java
SignalFxReceiverEndpoint signalFxEndpoint = new SignalFxEndpoint();
AggregateMetricSender mf = new AggregateMetricSender("test.SendMetrics",
    new HttpDataPointProtobufReceiverFactory(signalFxEndpoint).setVersion(2),
    new HttpEventProtobufReceiverFactory(signalFxEndpoint),
    new StaticAuthToken(auth_token),
    Collections.<OnSendErrorHandler> singleton(new OnSendErrorHandler() {
        @Override
        public void handleError(MetricError metricError) {
            System.out.println("Unable to POST metrics: " + metricError.getMessage());
        }
    }));

try (AggregateMetricSender.Session i = mf.createSession()) {
    i.setDatapoint(
        SignalFxProtocolBuffers.DataPoint.newBuilder()
            .setMetric("curtime")
            .setMetricType(SignalFxProtocolBuffers.MetricType.GAUGE)
            .setValue(
                SignalFxProtocolBuffers.Datum.newBuilder()
                    .setIntValue(System.currentTimeMillis()))
            .addDimensions(
                SignalFxProtocolBuffers.Dimension.newBuilder()
                    .setKey("source")
                    .setValue("java"))
            .build());

    i.setEvent(
            SignalFxProtocolBuffers.Event.newBuilder()
                  .setEventType("Deployments")
                  .setCategory(SignalFxProtocolBuffers.EventCategory.USER_DEFINED)
                  .setTimestamp(System.currentTimeMillis())
                  .addDimensions(
                    SignalFxProtocolBuffers.Dimension.newBuilder()
                                      .setKey("source")
                                      .setValue("java"))
                  .addProperties(
                    SignalFxProtocolBuffers.Property.newBuilder()
                                    .setKey("version")
                                    .setValue(
                                            SignalFxProtocolBuffers.PropertyValue.newBuilder()
                                                    .setIntValue(2)
                                                    .build())
                                    .build())
                  .build());
}
```

### Sending metrics through a HTTP proxy

To send metrics through a HTTP proxy one can set the standard java system
properties used to control HTTP protocol handling. There are 3 properties you
can set to specify the proxy that will be used by the HTTP protocol handler:

* `http.proxyHost`: the host name of the proxy server
* `http.proxyPort`: the port number, the default value being 80.
* `http.nonProxyHosts`: a list of hosts that should be reached directly, bypassing
  the proxy. This is a list of regular expressions separated by `|`. Any host
  matching one of these regular expressions will be reached through a direct
  connection instead of through a proxy.

Basic example:

```
$ java -Dhttp.proxyHost=webcache.mydomain.com -Dhttp.proxyPort=8080”
```

Example with directive to bypass proxy for `localhost` and `host.mydomain.com`:

```
$ java -Dhttp.proxyHost=webcache.mydomain.com -Dhttp.proxyPort=8080 -Dhttp.noProxyHosts=”localhost|host.mydomain.com”
```

### Disabling compression when sending datapoints

By default, the Java library compresses datapoint payloads when sending them to
SignalFx. This can provide significant egress volume savings when sending data
to SignalFx's ingest API. This behavior can be disabled by setting the
`com.signalfx.public.java.disableHttpCompression` system property to `true`:

```
$ java -Dcom.signalfx.public.java.disableHttpCompression=true ...
```

## Example Project

You can find a full-stack example project called "signalfx-java-examples" in
the repo.

Run it as follows:

1. Download the code and create an "auth" file in the "signalfx-java-examples"
   directory. The auth file should contain the following:

    ```
    auth=<signalfx API Token>
    host=https://ingest.signalfx.com
    ```

2. Run the following commands in your terminal to install and run the example
   project, replacing `path/to/signalfx-java-examples` with the location of the
   example project code in your environment. You must have Maven installed.

    ```
    cd path/to/signalfx-java-examples
    mvn install
    # an example for Yammer 2.x metrics
    mvn exec:java -Dexec.mainClass="com.signalfx.example.YammerExample"
    # an example for sending datapoints and events using protocol buffers
    mvn exec:java -Dexec.mainClass="com.signalfx.example.ProtobufExample"
    ```
New metrics and events from the example project should appear in SignalFx.

## Executing SignalFlow computations

SignalFlow is SignalFx's real-time analytics computation language. The
SignalFlow API allows SignalFx users to execute real-time streaming analytics
computations on the SignalFx platform. For more information, head over to our
Developers documentation:

* [SignalFlow Overview](https://developers.signalfx.com/signalflow_analytics/signalflow_overview.html)
* [SignalFlow API Reference](https://developers.signalfx.com/signalflow_reference.html)

Executing a SignalFlow program is very simple with this client library:

```java
String program = "data('cpu.utilization').mean().publish()";
SignalFlowClient flow = new SignalFlowClient("MY_TOKEN");
System.out.println("Executing " + program);
Computation computation = flow.execute(program);
for (ChannelMessage message : computation) {
    switch (message.getType()) {
    case DATA_MESSAGE:
        DataMessage dataMessage = (DataMessage) message;
        System.out.printf("%d: %s%n",
                dataMessage.getLogicalTimestampMs(), dataMessage.getData());
        break;

    case EVENT_MESSAGE:
        EventMessage eventMessage = (EventMessage) message;
        System.out.printf("%d: %s%n",
                eventMessage.getTimestampMs(),
                eventMessage.getProperties());
        break;
    }
}
```

Metadata about the timeseries is received from the iterable stream, and it
is also automatically intercepted by the client library and made available through
the ``Computation`` object returned by ``execute()``:

```java
case DATA_MESSAGE:
    DataMessage dataMessage = (DataMessage) message;
    for (Map<String, Number> datum : dataMessage.getData()) {
        Map<String,Object> metadata = computation.getMetadata(datum.getKey());
        // ...
    }
```

## License

Apache Software License v2. Copyright © 2014-2017 SignalFx<|MERGE_RESOLUTION|>--- conflicted
+++ resolved
@@ -216,13 +216,8 @@
 ```java
 final MetricsRegistry metricsRegistry = new MetricsRegistry();
 final SignalFxReporter signalfxReporter = new SignalFxReporter.Builder(
-<<<<<<< HEAD
     metricRegistery,
     "ORG_TOKEN"
-=======
-    metricsRegistry,
-    "SIGNALFX_AUTH_TOKEN"
->>>>>>> 12e30b72
 ).build();
 signalfxReporter.start(1, TimeUnit.SECONDS);
 final MetricMetadata metricMetadata = signalfxReporter.getMetricMetadata();
